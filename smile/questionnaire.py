--- conflicted
+++ resolved
@@ -6,748 +6,7 @@
 #   copyright and license terms.
 #
 ### ### ### ### ### ### ### ### ### ### ### ### ### ### ### ### ### ### ### ##
-#emacs: -*- mode: python; py-indent-offset: 4; indent-tabs-mode: nil -*-
-#ex: set sts=4 ts=4 sw=4 et:
-### ### ### ### ### ### ### ### ### ### ### ### ### ### ### ### ### ### ### ##
-#
-#   See the COPYING file distributed along with the smile package for the
-#   copyright and license terms.
-#
-### ### ### ### ### ### ### ### ### ### ### ### ### ### ### ### ### ### ### ##
-
-<<<<<<< HEAD
-from .video import (WidgetState, Label,
-                    ToggleButton, FloatLayout, ButtonPress,
-                    Button, Rectangle, TextInput, Slider)
-from .state import (Loop, Parallel, If, Elif, Else, Serial,
-                    Func, UntilDone, Log, Subroutine)
-from .ref import Ref
-from .scale import scale as s
-import kivy.uix.scrollview
-import csv
-from typing import List, Dict, Any, Optional
-from pathlib import Path
-ScrollView = WidgetState.wrap(kivy.uix.scrollview.ScrollView)
-
-DEF_TEXT_INPUT_HEIGHT = 30
-MIN_MARG_DIST = 20
-
-# CA : MULTIPLE CHOIC Choose All That Apply
-# TI : Text Input
-# MC : MULTIPLE CHOICE Choose One
-# CT : Continuum Answer
-# LI : Likert
-
-
-def update_dict(dict1: Dict[str, Any], dict2: Dict[str, Any]) -> Dict[str, Any]:
-    """
-    Updates dict1 with the content of dict2.
-
-    Parameters
-    ----------
-    dict1 : dict
-        The original dictionary to update.
-    dict2 : dict
-        The dictionary whose keys/values will update dict1.
-
-    Returns
-    -------
-    dict
-        The updated dictionary.
-    """
-    dict1.update(dict2)
-    return dict1
-
-
-def csv2loq(filename: str) -> List[Dict[str, Any]]:
-    """Load a list of questions from a CSV.
-
-    From the CSV, you can pull in a list of questions.  This CSV has
-    to be formatted correctly or it will not produce the list of
-    questions that you want.
-
-    The first line of the csv are 4 columns, *question*, *ans*,
-    *type*, and *multiline*.  In the type column, you must put the
-    type of question that you want to display.
-
-    TITLE : DISPLAYING A TITLE
-        A choice that allows you to display a title to a participant.
-
-    CA : MULTIPLE CHOICE Choose All That Apply
-        A multiple choice question where more than one answer can be
-        chosen.
-
-    TI : Text Input
-        This kind of question is a Text input question. With the
-        addition of a multi-line key, you are able to dictate how many
-        lines the Text Input Widget is tall.
-
-    MC : MULTIPLE CHOICE Choose One
-        A multiple choice question Where the participant can only pick
-        one answer.
-
-    CT : Continuum Answer
-        A question that displays a slider as the answer. The slider
-        allows for up to 3 labels to display above it to indicate what
-        each the min, max, and middle positions represent to the
-        participant.
-
-    LI : Likert
-        A likert scale presented to the participant. 2 to 10 Choices,
-        horizontally below the question. This type of question can be
-        used to display answers horizontally, but answers may overlap
-        if the strings are too long, or if the width of the
-        Questionnaire is too small. Always test to see if the likert
-        scale is displaying how you want it to before administering
-        this questionnaire on any participants.
-
-    For every type of question that requires more than one value in
-    the *ans* category, you need extra rows in your csv to represent
-    them. The first row of each question will have all the columns
-    that it needs filled, but for all the extra values needed in
-    *ans*, you need new rows that only have values in the *ans*
-    column. See yoyo.csv as an example as to what this would look
-    like. Also, see the Docstring for *Questionnaire* for what types
-    of questions that you need extra *ans* values for.
-
-    Parameters
-    ----------
-    filename : str
-        Path to the CSV file containing questions.
-
-    Returns
-    -------
-    List[Dict[str, Any]]
-        A list of dictionaries, each representing a question with its attributes.
-    """
-    def add_question_to_output(current_question: Optional[Dict[str, Any]],
-                               output_question_list: List[Dict[str, Any]]) -> None:
-        """Helper function to append the current question to the output."""
-        if current_question:
-            output_question_list.append(current_question)
-
-    # Initialize output list and group ID counter
-    output_question_list: List[Dict[str, Any]] = []
-    group_id_count: int = 0
-    current_question: Optional[Dict[str, Any]] = None
-
-    # Open the CSV file using a context manager
-    with open(filename, mode="r", encoding='utf-8') as csv_file:
-        reader = csv.DictReader(csv_file)
-
-        # Check if the CSV contains all the required columns
-        required_columns = {'type', 'question', 'ans', 'multiline'}
-        missing_columns = required_columns - set(reader.fieldnames or [])
-        if missing_columns:
-            raise ValueError(f"Missing columns in the CSV file: {missing_columns}")
-
-        # Iterate through each row of the CSV
-        for item in reader:
-            # Ensure default values for missing keys
-            # Default to empty string if missing
-            question_type = item.get('type', '').strip()
-            # Default to empty string if missing
-            question_text = item.get('question', '').strip()
-            # Default to empty string if missing
-            answer = item.get('ans', '').strip()
-            # Default to empty string if missing
-            multiline_value = item.get('multiline', '').strip()
-
-            if question_type:
-                # Add the previous question to output
-                add_question_to_output(current_question, output_question_list)
-
-                # Start a new question
-                current_question = {
-                    "question": question_text,
-                    "type": question_type,
-                    "ans": [],
-                    "group_id": f'gp_id_{group_id_count}'
-                }
-                group_id_count += 1
-
-                # Handle multiline text input questions
-                if question_type == "TI":
-                    current_question["multiline"] = int(
-                        multiline_value) if multiline_value else 0
-
-                # Append answer if available
-                if answer:
-                    current_question['ans'].append(answer)
-
-            else:
-                # Append answer to the current question if it's a continuation
-                if current_question and answer:
-                    current_question['ans'].append(answer)
-
-        # Add the last question after the loop
-        add_question_to_output(current_question, output_question_list)
-
-    return output_question_list
-
-
-@Subroutine
-def Questionnaire(self,
-                  loq,
-                  height=None,
-                  width=None,
-                  x=None,
-                  y=None,
-                  save_logs=True,
-                  font_size=35):
-    """Present a number of questions to a participant
-
-    Passing in a list of dictionaries with different keys will allow
-    you to display the questions in the order that they show up in the
-    list. Below you will see the parameters you can pass into this
-    state, along with what keys you need for dictionaries of each type
-    of question that can be displayed with this state.
-
-    Parameters
-    ----------
-    loq : list of dictionaries
-        A list of dictionaries that contain keys associated with the
-        types of questions in the order you would like them
-        displayed. You can also display a Title anywhere in the list
-        of questions, or in multiple places, to title a section of
-        questions.
-    height : integer
-        Height of the Questionnaire box.
-    width : integer
-        Width of the Questionnaire box.
-    x : integer
-        Bottom left x coordinate.
-    y : integer
-        Bottom left y coordinate.
-    save_logs : boolean (default = False)
-        Save out the results to a .slog file.
-
-    Attributes
-    ----------
-    results : list of dictionaries
-        *self.results* is the list of dictionaries containing the list
-        of results for each of the questions displayed. The keys for
-        each result are *question*, *answers*, *type*, and
-        *index*. *question* is a string, *answers* is a list of
-        answers depending on the *type* which is also a string, and
-        *index* is where it appeared in the list of questions.
-
-    Types of Questions
-    ------------------
-    In your loq list of dictionaries, you always need a *type*
-    key. Into each *type* you pass in a string representing the type
-    of question that you want to display.
-
-    TITLE : DISPLAYING A TITLE
-        A choice that allows you to display a title to a participant.
-        "type" : "TITLE"
-        question : string
-            String representing the Title you want to display.
-
-    CA : MULTIPLE CHOICE Choose All That Apply
-        A multiple choice question where more than one answer can be chosen.
-
-        "type" : "CA"
-        "question" : string
-            Question to be displayed.
-        "ans" : list
-            A list of strings, displayed in the order of ans[0] at the
-            top and ans[-1] at the bottom, where each string is an
-            answer
-
-    TI : Text Input
-        This kind of question is a Text input question. With the
-        addition of a multi-line key, you are able to dictate how many
-        lines the Text Input Widget is tall.
-
-        "type" : "CA"
-        "question" : string
-            Question to be displayed.
-        "multiline" : integer
-            A number, at least 1, that is the number of lines tall the
-            text input box is.
-
-    MC : MULTIPLE CHOICE Choose One
-        A multiple choice question Where the participant can only pick
-        one answer.
-
-        "type" : "CA"
-        "question" : string
-            Question to be displayed.
-        "ans" : list
-            A list of strings, displayed in the order of ans[0] at the
-            top and ans[-1] at the bottom, where each string is an
-            answer
-        "group_id" : string
-            A unique string with no spaces to identify this question.
-
-    CT : Continuum Answer
-        A question that displays a slider as the answer. The slider
-        allows for up to 3 labels to display above it to indicate what
-        each the min, max, and middle positions represent to the
-        participant.
-
-        "type" : "CA"
-        "question" : string
-            Question to be displayed.
-        "ans" : list
-            A list of 3 strings, can be empty strings. ans[0] is to
-            indicate what the far left value is, ans[1] is what the
-            middle value is, and ans[2] is what the far right value
-            is.
-
-    LI : Likert
-        A likert scale presented to the participant. 2 to 10 Choices,
-        horizontally below the question. This type of question can be
-        used to display answers horizontally, but answers may overlap
-        if the strings are too long, or if the width of the
-        Questionnaire is too small. Always test to see if the likert
-        scale is displaying how you want it to before administering
-        this questionnaire on any participants.
-
-        "type" : "LI"
-        "question" : string
-            Question to be displayed.
-        "ans" : list
-            A list of 2 to 10 strings. Can be empty strings. ans[i] is
-            displayed above the corresponding radio button.
-        "group_id" : string
-            A unique string with no spaces to identify this question.
-
-    """
-    # Process the Input Variables
-    self.loq = loq
-    with If(x == None):
-        self.x = 0
-    with Else():
-        self.x = x
-    with If(y == None):
-        self.y = 0
-    with Else():
-        self.y = y
-    with If(width == None):
-        self.width = self.exp.screen.width
-    with Else():
-        self.width = width
-    with If(height == None):
-        self.height = self.exp.screen.height
-    with Else():
-        self.height = height
-    self.questions = []
-    self.CA_refs = []
-    self.MC_refs = []
-    self.TI_refs = []
-    self.CT_refs = []
-    self.LI_refs = []
-    self.button_area = 2*MIN_MARG_DIST
-
-    with ScrollView(width=self.width,
-                    height=self.height-self.button_area,
-                    x=self.x, y=self.y+self.button_area) as sv:
-        with FloatLayout(size=sv.size, x=0, y=0) as fl:
-            with Parallel() as fullp:
-                rcf = Rectangle(color=(0.3, 0.3, 0.3, 1.0),
-                                top=fl.height, left=0,
-                                width=self.width, height=self.height)
-                self.fullcount = Ref(len, self.loq)
-                self.new_bottom = 0.0
-                self.height_count = 0
-
-                with Serial():
-                    with Loop(Ref(len, self.loq)) as lp:
-                        self.fullcount = self.fullcount - 1
-                        self.row = Ref.getitem(self.loq, self.fullcount)
-                        self.question_info_default = {"type": "TI",
-                                                      "question": "",
-                                                      "multiline": 1,
-                                                      "ans": [],
-                                                      "group_id": "",
-                                                      "max": 10,
-                                                      "min": -10}
-                        qfc = Func(update_dict,
-                                   self.question_info_default, self.row)
-                        self.question_info = qfc.result
-                        self.q_type = self.question_info['type']
-                        self.question = self.question_info['question']
-
-                        with If(self.q_type == "MC"):
-                            # Setup a temp list of toggle buttons
-                            # then add the group_id to a list of
-                            # group id's that is a postionally linked
-                            # list with toggle_buttons (for Loging Later)
-                            self.temp_tog_buttons = []
-                            # Setup the reverse counter for displaying the
-                            # Answers from the bottom up.
-                            self.tog_but_count = Ref(len,
-                                                     self.question_info['ans'])
-                            self.current_bottom = self.new_bottom
-                            with Loop(Ref(len,
-                                          self.question_info['ans'])) as mcvlp:
-                                # Decrement the counter
-                                self.tog_but_count = self.tog_but_count - 1
-                                # Get the current answer
-                                self.cur_tog_but = Ref.getitem(self.question_info['ans'],
-                                                               self.tog_but_count)
-                                with fullp.insert() as tbinsert:
-                                    # Create label to display the answer
-                                    mcvlb = Label(text=self.cur_tog_but,
-                                                  left=2.5*MIN_MARG_DIST,
-                                                  y=self.new_bottom+MIN_MARG_DIST,
-                                                  text_size=(fl.width -
-                                                             4*MIN_MARG_DIST -
-                                                             2.5*MIN_MARG_DIST,
-                                                             None),
-                                                  save_log=False)
-                                    # Create Toggle button with Group_id
-                                    mcvtb = ToggleButton(but_name=self.cur_tog_but,
-                                                         left=MIN_MARG_DIST,
-                                                         center_y=mcvlb.center_y,
-                                                         width=MIN_MARG_DIST,
-                                                         height=MIN_MARG_DIST,
-                                                         group=self.question_info['group_id'],
-                                                         save_log=False)
-
-                                # Append the temp list of buttons
-                                self.temp_tog_buttons = self.temp_tog_buttons + \
-                                    [tbinsert.last]
-                                # Make sure the new bottom and height
-                                # is updated.
-                                self.new_bottom = mcvlb.top
-
-                            # After the loop finishes, add the temp list of
-                            # buttons to the Big list of lists of buttons.
-                            self.MC_refs = self.MC_refs + \
-                                [self.temp_tog_buttons]
-                            self.questions = self.questions + \
-                                [{"answers_index": Ref(len, self.MC_refs) - 1,
-                                  "question": self.question,
-                                  "type": "MC",
-                                  "index": self.fullcount}]
-                            # Add the question to the window aswell.
-                            # Add the question to the window aswell.
-                            with fullp.insert():
-                                mcrec = Rectangle(color=(0.2, 0.2, 0.2, 1.0),
-                                                  left=1.5*MIN_MARG_DIST,
-                                                  width=fl.width - 3.0*MIN_MARG_DIST,
-                                                  bottom=self.new_bottom + MIN_MARG_DIST,
-                                                  save_log=False)
-                                mclbf = Label(text=self.question,
-                                              left=2*MIN_MARG_DIST,
-                                              bottom=self.new_bottom + MIN_MARG_DIST,
-                                              text_size=(fl.width - 4*MIN_MARG_DIST,
-                                                         None),
-                                              font_size=s(font_size),
-                                              save_log=False)
-                            # Update the height of the rectangle, buttom,
-                            # and height_count
-                            mcrec.height = mclbf.height
-                            self.new_bottom = mcrec.top
-                            self.height_count = self.height_count + (mcrec.top -
-                                                                     self.current_bottom)
-
-                        with If(self.q_type == "LI"):
-                            # Setup a temp list of toggle buttons
-                            # then add the group_id to a list of
-                            # group id's that is a postionally linked
-                            # list with toggle_buttons (for Loging Later)
-                            self.temp_li_buttons = []
-
-                            # Setup the reverse counter for displaying the
-                            # Answers from the bottom up.
-                            self.li_but_count = Ref(len,
-                                                    self.question_info['ans'])
-                            self.new_but_mid = self.width
-                            self.li_width_inc = self.width / (self.li_but_count
-                                                              + 1)
-                            self.new_temp_bottom = self.new_bottom
-                            self.current_bottom = self.new_bottom
-                            with Loop(Ref(len,
-                                          self.question_info['ans'])) as lilp:
-                                # Decrement the counter
-                                self.new_but_mid = self.new_but_mid - self.li_width_inc
-                                self.li_but_count = self.li_but_count - 1
-                                # Get the current answer
-                                self.cur_li_but = Ref.getitem(self.question_info['ans'],
-                                                              self.li_but_count)
-                                with fullp.insert() as liinsert:
-                                    # Create Toggle button with Group_id
-                                    litb = ToggleButton(but_name=self.cur_li_but,
-                                                        center_x=self.new_but_mid,
-                                                        bottom=self.new_bottom + MIN_MARG_DIST,
-                                                        width=MIN_MARG_DIST,
-                                                        height=MIN_MARG_DIST,
-                                                        group=self.question_info['group_id'],
-                                                        save_log=False)
-                                    # Create label to display the answer
-                                    lilb = Label(text=self.cur_li_but,
-                                                 center_x=litb.center_x,
-                                                 font_size=s(font_size)*3/4,
-                                                 y=litb.top +
-                                                 (0.5*MIN_MARG_DIST),
-                                                 save_log=False)
-                                # Append the temp list of buttons
-                                self.temp_li_buttons = self.temp_li_buttons + \
-                                    [liinsert.first]
-
-                                # Make sure the new bottom and
-                                # height is updated.
-                                with If(self.new_temp_bottom < liinsert.last.top):
-                                    self.new_temp_bottom = liinsert.last.top
-
-                            self.new_bottom = self.new_temp_bottom
-
-                            # After the loop finishes, add the temp
-                            # list of buttons to the big list of lists
-                            # of buttons.
-
-                            self.LI_refs = self.LI_refs + \
-                                [self.temp_li_buttons]
-                            self.questions = self.questions + [{"answers_index": Ref(len, self.LI_refs) - 1,
-                                                                "question": self.question,
-                                                                "type": "LI",
-                                                                "index": self.fullcount}]
-                            # Add the question to the window aswell.
-                            with fullp.insert():
-                                lirec = Rectangle(color=(0.2, 0.2, 0.2, 1.0),
-                                                  left=1.5*MIN_MARG_DIST,
-                                                  width=fl.width - 3.0*MIN_MARG_DIST,
-                                                  bottom=self.new_bottom+MIN_MARG_DIST,
-                                                  save_log=False)
-                                lilbf = Label(text=self.question,
-                                              left=2*MIN_MARG_DIST,
-                                              bottom=self.new_bottom+MIN_MARG_DIST,
-                                              text_size=(
-                                                  fl.width - 4*MIN_MARG_DIST, None),
-                                              font_size=s(font_size),
-                                              save_log=False)
-                            # Update the height of the rectangle, buttom, and height_count
-                            lirec.height = lilbf.height
-                            self.new_bottom = lirec.top
-                            self.height_count = self.height_count + (lirec.top -
-                                                                     self.current_bottom)
-
-                        with Elif(self.q_type == "CA"):
-                            # Setup a temp list of toggle buttons
-                            self.temp_ca_buttons = []
-                            # Setup the reverse counter for displaying the
-                            # Answers from the bottom up.
-                            self.ca_but_count = Ref(len,
-                                                    self.question_info['ans'])
-                            self.current_bottom = self.new_bottom
-                            with Loop(Ref(len,
-                                          self.question_info['ans'])) as cavlp:
-                                # Decrement the counter
-                                self.ca_but_count = self.ca_but_count - 1
-                                # Get the current answer
-                                self.cur_ca_but = Ref.getitem(self.question_info['ans'],
-                                                              self.ca_but_count)
-                                with fullp.insert() as cainsert:
-                                    # Create label to display the answer
-                                    cavlb = Label(text=self.cur_ca_but,
-                                                  left=2.5*MIN_MARG_DIST,
-                                                  y=self.new_bottom + MIN_MARG_DIST,
-                                                  text_size=(fl.width -
-                                                             4*MIN_MARG_DIST -
-                                                             2.5*MIN_MARG_DIST,
-                                                             None),
-                                                  save_log=False)
-
-                                    # Create Toggle button with Group_id
-                                    cavtb = ToggleButton(but_name=self.cur_ca_but,
-                                                         left=MIN_MARG_DIST,
-                                                         center_y=cavlb.center_y,
-                                                         width=MIN_MARG_DIST,
-                                                         height=MIN_MARG_DIST,
-                                                         save_log=False)
-
-                                # Append the temp list of buttons
-                                self.temp_ca_buttons = self.temp_ca_buttons + \
-                                    [cainsert.last]
-                                # Make sure the new bottom and
-                                # height is updated.
-                                self.new_bottom = cavlb.top
-
-                            # After the loop finishes, add the temp list of
-                            # buttons to the Big list of lists of buttons.
-                            self.CA_refs = self.CA_refs + \
-                                [self.temp_ca_buttons]
-
-                            self.questions = self.questions + [Ref(dict,
-                                                               answers_index=Ref(
-                                                                   len, self.CA_refs) - 1,
-                                                               question=self.question, type="CA",
-                                                               index=self.fullcount)]
-                            # Add the question to the window aswell.
-                            with fullp.insert():
-                                carec = Rectangle(color=(0.2, 0.2, 0.2, 1.0),
-                                                  left=1.5*MIN_MARG_DIST,
-                                                  width=fl.width - 3.0*MIN_MARG_DIST,
-                                                  bottom=self.new_bottom+MIN_MARG_DIST,
-                                                  save_log=False)
-                                calbf = Label(text=self.question,
-                                              left=2*MIN_MARG_DIST,
-                                              bottom=self.new_bottom + MIN_MARG_DIST,
-                                              text_size=(fl.width - 4*MIN_MARG_DIST,
-                                                         None),
-                                              font_size=s(font_size),
-                                              save_log=False)
-                            # Update the height of the rectangle, buttom,
-                            # and height_count
-                            carec.height = calbf.height
-                            self.new_bottom = carec.top
-                            self.height_count = self.height_count + (carec.top -
-                                                                     self.current_bottom)
-
-                        with Elif(self.q_type == "TI"):
-                            with fullp.insert() as tiinsert:
-                                tif = TextInput(left=MIN_MARG_DIST,
-                                                font_size=s(font_size),
-                                                bottom=self.new_bottom + MIN_MARG_DIST,
-                                                width=fl.width - 2*MIN_MARG_DIST,
-                                                height=self.question_info['multiline'] *
-                                                DEF_TEXT_INPUT_HEIGHT,
-                                                save_log=False)
-
-                                tirec = Rectangle(color=(0.2, 0.2, 0.2, 1.0),
-                                                  left=1.5*MIN_MARG_DIST,
-                                                  width=fl.width - 3*MIN_MARG_DIST,
-                                                  bottom=tif.top+MIN_MARG_DIST,
-                                                  save_log=False)
-                                tilb = Label(text=self.question,
-                                             left=2*MIN_MARG_DIST,
-                                             bottom=tif.top+MIN_MARG_DIST,
-                                             font_size=s(font_size),
-                                             text_size=(fl.width - 4*MIN_MARG_DIST,
-                                                        None),
-                                             save_log=False)
-                            self.TI_refs = self.TI_refs + [tiinsert.first]
-                            self.questions = self.questions + [{"answers_index": Ref(len, self.TI_refs) - 1,
-                                                                "question": self.question,
-                                                                "type": "TI",
-                                                                "index": self.fullcount}]
-                            tirec.height = tilb.height
-                            self.new_bottom = tilb.top
-                            self.height_count = self.height_count + \
-                                tilb.height + \
-                                tif.height + (2*MIN_MARG_DIST)
-
-                        with Elif(self.q_type == "CT"):
-                            with fullp.insert() as ctinsert:
-                                slf = Slider(left=MIN_MARG_DIST,
-                                             width=fl.width - 2*MIN_MARG_DIST,
-                                             min=self.question_info['min'],
-                                             max=self.question_info['max'],
-                                             bottom=self.new_bottom + MIN_MARG_DIST,
-                                             save_log=False)
-                                slminlbf = Label(text=self.question_info['ans'][0],
-                                                 left=slf.left,
-                                                 bottom=slf.top - 1.7*MIN_MARG_DIST,
-                                                 font_size=s(font_size)*3/4,
-                                                 save_log=False)
-                                slmidlbf = Label(text=self.question_info['ans'][1],
-                                                 center_x=slf.center_x,
-                                                 bottom=slf.top - 1.7*MIN_MARG_DIST,
-                                                 font_size=s(font_size)*3/4,
-                                                 save_log=False)
-                                slmaxlbf = Label(text=self.question_info['ans'][2],
-                                                 right=slf.right,
-                                                 bottom=slf.top - 1.7*MIN_MARG_DIST,
-                                                 font_size=s(font_size)*3/4,
-                                                 save_log=False)
-                                slrec = Rectangle(color=(0.2, 0.2, 0.2, 1.0),
-                                                  left=1.5*MIN_MARG_DIST,
-                                                  width=fl.width - 3*MIN_MARG_DIST,
-                                                  bottom=slminlbf.top + MIN_MARG_DIST,
-                                                  save_log=False)
-                                sllbf = Label(text=self.question,
-                                              left=2*MIN_MARG_DIST,
-                                              bottom=slminlbf.top + MIN_MARG_DIST,
-                                              text_size=(fl.width - 4*MIN_MARG_DIST,
-                                                         None),
-                                              font_size=s(font_size),
-                                              save_log=False)
-                            self.CT_refs = self.CT_refs + [ctinsert.first]
-                            self.questions = self.questions + [{"answers_index": Ref(len, self.CT_refs) - 1,
-                                                                "question": self.question,
-                                                                "type": "CT",
-                                                                "index": self.fullcount}]
-                            slrec.height = sllbf.height
-                            self.new_bottom = sllbf.top
-                            self.height_count = (self.height_count +
-                                                 slf.height +
-                                                 slminlbf.height +
-                                                 sllbf.height +
-                                                 0.3*MIN_MARG_DIST)
-
-                        with Elif(self.q_type == "TITLE"):
-                            with fullp.insert():
-                                fulltitlb = Label(text=self.question,
-                                                  bottom=self.new_bottom + 2*MIN_MARG_DIST,
-                                                  font_size=s(font_size) * 1.5,
-                                                  center_x=self.width/2)
-                            self.height_count = (self.height_count +
-                                                 (fulltitlb.top - self.new_bottom) +
-                                                 4*MIN_MARG_DIST)
-                            self.new_bottom = fulltitlb.top + 2*MIN_MARG_DIST
-
-                    with If((self.height_count > rcf.height)):
-                        fl.height = self.height_count+50.
-                        rcf.height = self.height_count+50.
-                        rcf.top = fl.top
-
-    with UntilDone():
-        with ButtonPress():
-            Rectangle(color=(.25, .25, .25, 1.), left=sv.left,
-                      height=self.button_area,
-                      width=self.width, y=self.y)
-            Button(text="Continue", left=self.x + .5*MIN_MARG_DIST,
-                   top=sv.bottom - .25*MIN_MARG_DIST,
-                   height=self.button_area*.75)
-        self.group_counter = 0
-        self.results = []
-
-        with Loop(self.questions) as question:
-            with If(question.current['type'] == "TI"):
-                self.results = self.results + [{"question": question.current['question'],
-                                                "type": "TI", "index": question.current['index'],
-                                                "answers": [{"ans": "text_input_value",
-                                                             "value": self.TI_refs[question.current['answers_index']].text}]
-                                                }]
-            with Elif(question.current['type'] == "CT"):
-                self.results = self.results + [{"question": question.current['question'],
-                                                "type": "CT", "index": question.current['index'],
-                                                "answers": [{"ans": "slider_value",
-                                                             "value": self.CT_refs[question.current['answers_index']].value}]
-                                                }]
-            with Elif(question.current['type'] == "MC"):
-                self.mc_temp_answers_list = []
-                with Loop(self.MC_refs[question.current['answers_index']]) as mc_loop_ref:
-                    self.mc_temp_answers_list = self.mc_temp_answers_list + [{"ans": mc_loop_ref.current.but_name,
-                                                                              "value": mc_loop_ref.current.state == 'down'}]
-                self.results = self.results + [{"question": question.current['question'],
-                                                "type": "MC", "index": question.current['index'],
-                                                "answers": self.mc_temp_answers_list}]
-            with Elif(question.current['type'] == "CA"):
-                self.ca_temp_answers_list = []
-                with Loop(self.CA_refs[question.current['answers_index']]) as ca_loop_ref:
-                    self.ca_temp_answers_list = self.ca_temp_answers_list + [{"ans": ca_loop_ref.current.but_name,
-                                                                              "value": ca_loop_ref.current.state == 'down'}]
-                self.results = self.results + [{"question": question.current['question'],
-                                                "type": "CA", "index": question.current['index'],
-                                                "answers": self.ca_temp_answers_list}]
-            with Elif(question.current['type'] == "LI"):
-                self.li_temp_answers_list = []
-                with Loop(self.LI_refs[question.current['answers_index']]) as li_loop_ref:
-                    self.li_temp_answers_list = self.li_temp_answers_list + [{"ans": li_loop_ref.current.but_name,
-                                                                              "value": li_loop_ref.current.state == 'down'}]
-                self.results = self.results + [{"question": question.current['question'],
-                                                "type": "LI", "index": question.current['index'],
-                                                "answers": self.li_temp_answers_list}]
-
-        with If(save_logs):
-            Log(self.results,
-                name="questionnaire",)
-=======
+
 from video import WidgetState
 from clock import clock
 from state import NotAvailable
@@ -1249,5 +508,4 @@
             Button(text="Continue", width=s(600), height=s(50),
                    center_x=exp.screen.center_x, bottom=exp.screen.bottom)
     Wait(until=tt.questionnaire)
-    exp.run()
->>>>>>> 0b6189e7
+    exp.run()
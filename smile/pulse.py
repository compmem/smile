--- conflicted
+++ resolved
@@ -1,11 +1,11 @@
-# emacs: -*- mode: python; py-indent-offset: 4; indent-tabs-mode: nil -*-
-# ex: set sts=4 ts=4 sw=4 et:
-# ## ### ### ### ### ### ### ### ### ### ### ### ### ### ### ### ### ### ### ##
+#emacs: -*- mode: python; py-indent-offset: 4; indent-tabs-mode: nil -*-
+#ex: set sts=4 ts=4 sw=4 et:
+### ### ### ### ### ### ### ### ### ### ### ### ### ### ### ### ### ### ### ##
 #
 #   See the COPYING file distributed along with the smile package for the
 #   copyright and license terms.
 #
-# ## ### ### ### ### ### ### ### ### ### ### ### ### ### ### ### ### ### ### ##
+### ### ### ### ### ### ### ### ### ### ### ### ### ### ### ### ### ### ### ##
 
 import sys
 from state import Wait, State, Loop, Done, Log, Subroutine
@@ -14,18 +14,12 @@
 from ref import NotAvailable
 
 # Interface Class for Docstrings
-<<<<<<< HEAD
-
-
-=======
->>>>>>> 5aa50b11
 class PulseInterface(object):
     """The interface for creating a Parallel Port Interface
 
     SMILE uses a standard interface for using the ParallelPort drivers. This
     is a blank interface for the purpose of expressing the required functions
     needed if you wanted to create your own Parallel Port Interface. """
-
     def __init__(self, address):
         """The init for the interface.
 
@@ -38,7 +32,6 @@
         It is recommended that if you are using a windows system to look up
         what your port number is via device manager. """
         return
-
     def setData(self, data):
         return
 
@@ -50,13 +43,7 @@
     # If Linux, try pyparallel
     try:
         import parallel
-<<<<<<< HEAD
-
         class LinuxP(PulseInterface):
-
-=======
-        class LinuxP(PulseInterface):
->>>>>>> 5aa50b11
             def __init__(self, address):
                 """Setup Port"""
                 self._port = parallel.Parallel(port=address)
@@ -69,27 +56,14 @@
     except:
         # If the import fails, let them know that
         # pyparallel didn't load properly.
-<<<<<<< HEAD
-        sys.stderr.write("\nWARNING: The parallel module "
-                         "pyparallel could not load,\n" +
-                         "\tso no parallel sync pulsing "
-                         "will be available.\n\n")
-=======
         sys.stderr.write("\nWARNING: The parallel module pyparallel could not load,\n" +
                          "\tso no parallel sync pulsing will be available.\n\n")
->>>>>>> 5aa50b11
 elif sys.platform.startswith('win'):
     # If Windows, try Inpout32, right now, required to be in the
     # same folder as the experiment.
     try:
         from ctypes import windll
-<<<<<<< HEAD
-
         class ParallelInpout32(PulseInterface):
-
-=======
-        class ParallelInpout32(PulseInterface):
->>>>>>> 5aa50b11
             def __init__(self, address):
                 """Setup the port"""
                 self._port = windll.inpout32
@@ -105,7 +79,6 @@
                 _inp = self._port.Inp32(self.base + 2)
                 self._port.Out32(self.base + 2,
                                  int(_inp & ~(0x00100000)))
-
             def setData(self, data):
                 """Write Data"""
                 self._port.Out32(self.base, data)
@@ -115,15 +88,8 @@
     except:
         # If the import fails, let them know they might need
         # to install Inpout32
-<<<<<<< HEAD
-        sys.stderr.write("\nWARNING: The parallel module "
-                         "inpout32 could not load,\n" +
-                         "\tso no parallel sync pulsing "
-                         "will be available.\n\n")
-=======
         sys.stderr.write("\nWARNING: The parallel module inpout32 could not load,\n" +
                          "\tso no parallel sync pulsing will be available.\n\n")
->>>>>>> 5aa50b11
 else:
     # If not Linux or Widnows, tell them they can't load the module.
     sys.stderr.write("\nWARNING: The parallel module could not load,\n" +
@@ -135,18 +101,10 @@
 # Find out what platform to import for
 try:
     import serial
-<<<<<<< HEAD
-
-=======
->>>>>>> 5aa50b11
     class SerialPySerial(PulseInterface):
         """Serial sync pulsing via PySerial.
 
         Works with both virtual usb serial ports and hardware serial ports."""
-<<<<<<< HEAD
-
-=======
->>>>>>> 5aa50b11
         def __init__(self, address="COM4", baud=57600,
                      data_size=8, stop_size=1):
             """Setup the port.
@@ -156,25 +114,14 @@
 
             self._port = serial.Serial(port=address, baudrate=baud,
                                        bytesize=data_size, stopbits=stop_size)
-<<<<<<< HEAD
-
-=======
->>>>>>> 5aa50b11
         def setData(self, data):
             """Write Data, Must be an iterable object"""
             self._port.write(data)
     # Set the global *Serial Interface* to SerialPySerial
     SI = SerialPySerial
 except:
-<<<<<<< HEAD
-    sys.stderr.write("\nWARNING: The serial module pyserial "
-                     "could not load,\n" +
-                     "\tso no serial sync pulsing will be available.\n\n")
-
-=======
     sys.stderr.write("\nWARNING: The serial module pyserial could not load,\n" +
                      "\tso no serial sync pulsing will be available.\n\n")
->>>>>>> 5aa50b11
 
 class Pulse(State):
     """
@@ -222,7 +169,6 @@
     on both the presentation machine and the EEG apparatus.
 
     """
-
     def __init__(self, code=15, width=0.010, port=0,
                  parent=None, save_log=True, name=None,
                  sync_style="parallel"):
@@ -302,12 +248,7 @@
                     self._sport.setData(self._code_num)
                     end_time = clock.now()
             except:  # eventually figure out which errors to catch
-<<<<<<< HEAD
-                sys.stderr.write("\nWARNING: The sync module could "
-                                 "not send pulses,\n" +
-=======
                 sys.stderr.write("\nWARNING: The sync module could not send pulses,\n" +
->>>>>>> 5aa50b11
                                  "\tso no sync pulsing will be generated.\n\n")
                 PI = None
                 self._pport = None
@@ -319,8 +260,8 @@
                 return
 
             # set the pulse time
-            time_err = (end_time - start_time) / 2.
-            self._pulse_on = event_time(start_time + time_err,
+            time_err = (end_time - start_time)/2.
+            self._pulse_on = event_time(start_time+time_err,
                                         time_err)
 
             # schedule leaving (as soon as this method is done)
@@ -330,7 +271,7 @@
             if self._width > 0.0:
                 # we're gonna turn off ourselves
                 clock.schedule(self._pulse_off_callback,
-                               event_time=self._pulse_on['time'] + self._width)
+                               event_time=self._pulse_on['time']+self._width)
             else:
                 # we're gonna leave it
                 self._pulse_off = None
@@ -364,8 +305,8 @@
         self._sport = None
 
         # set the pulse time
-        time_err = (end_time - start_time) / 2.
-        self._pulse_off = event_time(start_time + time_err,
+        time_err = (end_time - start_time)/2.
+        self._pulse_off = event_time(start_time+time_err,
                                      time_err)
 
         # let's schedule finalizing
